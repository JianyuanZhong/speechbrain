--- conflicted
+++ resolved
@@ -1,10 +1,9 @@
 # The block index is multiplied with the channels to get out_channels
 block_index: !PLACEHOLDER
 channels: 128
-<<<<<<< HEAD
-kernel_size: !!python/tuple [3, 3]
+kernel_size: (3, 3)
 
-block: !speechbrain.nnet.containers.Sequential
+block: !new:speechbrain.nnet.containers.Sequential
     - !ref <conv1>
     - !ref <norm1>
     - !ref <act1>
@@ -13,10 +12,6 @@
     - !ref <act2>
     - !ref <pooling>
     - !ref <dropout>
-=======
-kernel_size: (3, 3)
-sequence: [conv1, norm1, activation, conv2, norm2, activation, pooling, dropout]
->>>>>>> ee44dc67
 
 conv1: !new:speechbrain.nnet.CNN.Conv
     out_channels: !ref <block_index> * <channels>
@@ -25,27 +20,16 @@
 norm1: !new:speechbrain.nnet.normalization.Normalize
     norm_type: batchnorm
 
-<<<<<<< HEAD
-act1: !torch.nn.LeakyReLU []
+act1: !new:torch.nn.LeakyReLU []
 
-conv2: !speechbrain.nnet.CNN.Conv
-    out_channels: !operator.mul
-        - !ref <block_index>
-        - !ref <channels>
-=======
 conv2: !new:speechbrain.nnet.CNN.Conv
     out_channels: !ref <block_index> * <channels>
->>>>>>> ee44dc67
     kernel_size: !ref <kernel_size>
 
 norm2: !new:speechbrain.nnet.normalization.Normalize
     norm_type: batchnorm
 
-<<<<<<< HEAD
-act2: !torch.nn.LeakyReLU []
-=======
-activation: !new:torch.nn.LeakyReLU
->>>>>>> ee44dc67
+act2: !new:torch.nn.LeakyReLU []
 
 pooling: !new:speechbrain.nnet.pooling.Pooling
     pool_type: max
